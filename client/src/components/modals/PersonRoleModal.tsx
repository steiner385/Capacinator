--- conflicted
+++ resolved
@@ -2,11 +2,8 @@
 import { useQuery } from '@tanstack/react-query';
 import { AlertCircle } from 'lucide-react';
 import { api } from '../../lib/api-client';
-<<<<<<< HEAD
 import { validateDateRange, validateSelection } from '../../utils/formValidation';
-=======
 import { queryKeys } from '../../lib/queryKeys';
->>>>>>> 3cf8e3cd
 import {
   Dialog,
   DialogContent,
