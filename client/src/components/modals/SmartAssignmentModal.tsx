--- conflicted
+++ resolved
@@ -5,12 +5,9 @@
   TrendingUp, Sparkles, Clock, BarChart3, Link2, RefreshCw, ExternalLink, Trash2, AlertCircle
 } from 'lucide-react';
 import { api } from '../../lib/api-client';
-<<<<<<< HEAD
 import { formatDate } from '../../utils/date';
 import { validateDateRange, validateSelection, validateAllocation } from '../../utils/formValidation';
-=======
 import { queryKeys } from '../../lib/queryKeys';
->>>>>>> 3cf8e3cd
 import { calculatePhaseDurationWeeks } from '../../utils/phaseDurations';
 import { useAssignmentRecommendations, ProjectRecommendation } from '../../hooks/useAssignmentRecommendations';
 import {
@@ -31,14 +28,15 @@
 import type { Project, Role, AssignmentDateMode } from '../../types';
 import './SmartAssignmentModal.css';
 
-<<<<<<< HEAD
+// Form validation errors
 interface FormErrors {
   project_id?: string;
   role_id?: string;
   start_date?: string;
   end_date?: string;
   allocation_percentage?: string;
-=======
+}
+
 // Person role from person.roles array
 interface PersonRoleLink {
   role_id: string;
@@ -116,7 +114,6 @@
     };
   };
   message?: string;
->>>>>>> 3cf8e3cd
 }
 
 interface SmartAssignmentModalProps {
@@ -454,24 +451,14 @@
     if (roleError) newErrors.role_id = roleError;
 
     // Validate role exists in database
-<<<<<<< HEAD
     if (formData.role_id) {
-      const rolesData = roles || [];
-      const roleExists = rolesData.some((r: any) => r.id === formData.role_id);
+      const rolesData = (roles as Role[]) || [];
+      const roleExists = rolesData.some((r) => r.id === formData.role_id);
       if (!roleExists) {
         console.error('Invalid role ID:', formData.role_id);
         console.error('Available roles:', rolesData);
         newErrors.role_id = 'Selected role is invalid. Please select a different role.';
       }
-=======
-    const rolesData = roles || [];
-    const roleExists = (rolesData as Role[]).some((r) => r.id === formData.role_id);
-    if (!roleExists) {
-      console.error('Invalid role ID:', formData.role_id);
-      console.error('Available roles:', rolesData);
-      alert('Selected role is invalid. Please select a different role.');
-      return;
->>>>>>> 3cf8e3cd
     }
 
     // Validate allocation
@@ -524,8 +511,7 @@
     createAssignmentMutation.mutate(assignmentData);
   };
 
-<<<<<<< HEAD
-  const handleFormChange = (field: string, value: any) => {
+  const handleFormChange = (field: string, value: string | number) => {
     // Clear error for this field when user makes changes
     if (errors[field as keyof FormErrors]) {
       setErrors(prev => {
@@ -535,9 +521,6 @@
       });
     }
 
-=======
-  const handleFormChange = (field: string, value: string | number) => {
->>>>>>> 3cf8e3cd
     if (field === 'phase_id' && value) {
       // When a phase is selected, set reasonable future dates instead of historical phase dates
       const today = new Date();
