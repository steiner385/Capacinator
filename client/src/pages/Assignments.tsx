import { useState, useEffect } from 'react';
import { useQuery, useMutation, useQueryClient } from '@tanstack/react-query';
import { useNavigate, useSearchParams } from 'react-router-dom';
import { Plus, Edit2, Trash2, Eye, Calendar, AlertTriangle, Lightbulb, Play, Users, TrendingUp } from 'lucide-react';
import { useBookmarkableTabs } from '../hooks/useBookmarkableTabs';
import { api } from '../lib/api-client';
import { queryKeys } from '../lib/queryKeys';
import { DataTable, Column } from '../components/ui/DataTable';
import { FilterBar } from '../components/ui/FilterBar';
import { LoadingSpinner } from '../components/ui/LoadingSpinner';
import { ErrorMessage } from '../components/ui/ErrorMessage';
import { AssignmentModal } from '../components/modals/AssignmentModal';
import { InlineEdit } from '../components/ui/InlineEdit';
import { useScenario } from '../contexts/ScenarioContext';
import type { ProjectAssignment, Role } from '../types';
import './Assignments.css';


// Define assignments tabs configuration
const assignmentTabs = [
  { id: 'assignments', label: 'Assignments' },
  { id: 'recommendations', label: 'Recommendations' }
];

export default function Assignments() {
  // console.log('Assignments component rendering');
  
  const navigate = useNavigate();
  const queryClient = useQueryClient();
  const [searchParams] = useSearchParams();
  const { currentScenario } = useScenario();
  const [contextMessage, setContextMessage] = useState<string | null>(null);
  
  // Use bookmarkable tabs for assignments
  const { activeTab, setActiveTab, isActiveTab } = useBookmarkableTabs({
    tabs: assignmentTabs,
    defaultTab: 'assignments'
  });
  const [filters, setFilters] = useState({
    search: '',
    project_id: '',
    person_id: '',
    role_id: '',
    date_range: ''
  });
  
  // Use state directly instead of useModal hook to avoid re-render issues
  const [isAddModalOpen, setIsAddModalOpen] = useState(false);
  const [isEditModalOpen, setIsEditModalOpen] = useState(false);
  const [editingAssignment, setEditingAssignment] = useState<ProjectAssignment | null>(null);

  // Handle contextual messages from URL parameters
  useEffect(() => {
    const action = searchParams.get('action');
    const from = searchParams.get('from');
    const personName = searchParams.get('personName');
    const roleName = searchParams.get('roleName');
    const status = searchParams.get('status');

    if (action && from) {
      let message = '';
      
      if (action === 'assign' && personName) {
        message = `Assign work to ${personName} (${status || 'underutilized'})`;
      } else if (action === 'reduce-load' && personName) {
        message = `Reduce workload for ${personName} (${status || 'overutilized'})`;
      } else if (action === 'hire' && roleName) {
        message = `Consider hiring for ${roleName} role`;
      } else if (action === 'add-resources') {
        message = 'Add resources to address capacity gaps';
      }
      
      if (message) {
        setContextMessage(message);
        // Auto-clear the message after 5 seconds
        setTimeout(() => setContextMessage(null), 5000);
      }
    }
  }, [searchParams]);

  // Fetch assignments - will refetch when scenario changes
  const { data: assignments, isLoading: assignmentsLoading, error: assignmentsError } = useQuery({
    queryKey: queryKeys.assignments.list(filters, currentScenario?.id),
    queryFn: async () => {
      const params = Object.entries(filters)
        .filter(([_, value]) => value)
        .reduce((acc, [key, value]) => ({ ...acc, [key]: value }), {});
      const response = await api.assignments.list(params);
      return response.data.data as ProjectAssignment[];
    },
    enabled: !!currentScenario // Only fetch when a scenario is selected
  });

  // Fetch projects for filter - will refetch when scenario changes
  const { data: projects } = useQuery({
    queryKey: queryKeys.projects.list(undefined, currentScenario?.id),
    queryFn: async () => {
      const response = await api.projects.list();
      return response.data;
    },
    enabled: !!currentScenario
  });

  // Fetch people for filter
  const { data: people } = useQuery({
    queryKey: queryKeys.people.list(),
    queryFn: async () => {
      const response = await api.people.list();
      return response.data;
    }
  });

  // Fetch roles for filter
  const { data: roles } = useQuery({
    queryKey: queryKeys.roles.list(),
    queryFn: async () => {
      const response = await api.roles.list();
      return response.data as Role[];
    }
  });

  // Fetch recommendations
  const { data: recommendationsData, isLoading: recommendationsLoading, refetch: refetchRecommendations } = useQuery({
<<<<<<< HEAD
    queryKey: queryKeys.recommendations.list(filters),
=======
    queryKey: queryKeys.assignments.recommendations(filters),
>>>>>>> b50f1d44
    queryFn: async () => {
      const params = {
        startDate: filters.date_range ? filters.date_range.split('_')[0] : undefined,
        endDate: filters.date_range ? filters.date_range.split('_')[1] : undefined,
        maxRecommendations: 15
      };
      const response = await api.recommendations.list(params);
      return response.data;
    },
    enabled: activeTab === 'recommendations'
  });

  // Delete assignment mutation
  const deleteAssignmentMutation = useMutation({
    mutationFn: async (assignmentId: string) => {
      await api.assignments.delete(assignmentId);
    },
    onSuccess: () => {
      queryClient.invalidateQueries({ queryKey: queryKeys.assignments.all });
    }
  });

  // Update assignment mutation for inline editing
  const updateAssignmentMutation = useMutation({
    mutationFn: async ({ id, data }: { id: string; data: Partial<ProjectAssignment> }) => {
      await api.assignments.update(id, data);
    },
    onSuccess: () => {
      queryClient.invalidateQueries({ queryKey: queryKeys.assignments.all });
    },
    onError: (error) => {
      console.error('Failed to update assignment:', error);
      alert('Failed to update assignment. Please try again.');
    }
  });

  const handleDeleteAssignment = (assignmentId: string, assignmentInfo: string) => {
    if (confirm(`Are you sure you want to delete the assignment "${assignmentInfo}"? This action cannot be undone.`)) {
      deleteAssignmentMutation.mutate(assignmentId);
    }
  };

  const handleEditAssignment = (assignment: ProjectAssignment) => {
    setEditingAssignment(assignment);
    setIsEditModalOpen(true);
  };

  const handleAssignmentSuccess = () => {
    // Both modals will close automatically via onClose
    setEditingAssignment(null);
  };

  const handleFilterChange = (name: string, value: string) => {
    setFilters(prev => ({ ...prev, [name]: value }));
  };

  const handleResetFilters = () => {
    setFilters({
      search: '',
      project_id: '',
      person_id: '',
      role_id: '',
      date_range: ''
    });
  };

  const formatDate = (date: string) => {
    return new Date(date).toLocaleDateString();
  };

  const columns: Column<ProjectAssignment>[] = [
    {
      key: 'project_name',
      header: 'Project',
      sortable: true,
      render: (value, row) => {
        const startDate = row.computed_start_date || row.start_date;
        const endDate = row.computed_end_date || row.end_date;
        const modeLabel = row.assignment_date_mode === 'phase' ? 'Phase' :
                         row.assignment_date_mode === 'project' ? 'Project' : 'Fixed';

        return (
          <div className="project-info" style={{ minWidth: '200px' }}>
            <div className="project-name" style={{
              fontWeight: '500',
              marginBottom: '4px',
              display: 'flex',
              alignItems: 'center',
              gap: '8px',
              flexWrap: 'wrap'
            }}>
              <span>{value}</span>
              {row.assignment_type === 'scenario' && (
                <span className="scenario-badge" style={{
                  padding: '2px 6px',
                  fontSize: '10px',
                  borderRadius: '4px',
                  backgroundColor: 'var(--primary-light)',
                  color: 'var(--primary-dark)',
                  fontWeight: '500',
                  whiteSpace: 'nowrap'
                }}>
                  {row.scenario_name || 'Scenario'}
                </span>
              )}
            </div>
            <div style={{
              fontSize: '0.75rem',
              color: 'var(--text-secondary)',
              display: 'flex',
              alignItems: 'center',
              gap: '8px',
              flexWrap: 'wrap'
            }}>
              <span>{formatDate(startDate)} - {formatDate(endDate)}</span>
              <span className="assignment-mode-badge">{modeLabel}</span>
            </div>
          </div>
        );
      }
    },
    {
      key: 'person_name',
      header: 'Person',
      sortable: true
    },
    {
      key: 'role_name',
      header: 'Role',
      sortable: true,
      render: (value, row) => (
        <InlineEdit
          value={row.role_id}
          onSave={(newRoleId) => {
            updateAssignmentMutation.mutate({
              id: row.id,
              data: { role_id: newRoleId as string }
            });
          }}
          type="select"
          options={Array.isArray(roles) ? roles.map((role: Role) => ({
            value: role.id,
            label: role.name
          })) : []}
          renderValue={() => value}
        />
      )
    },
    {
      key: 'allocation_percentage',
      header: 'Allocation',
      sortable: true,
      render: (value, row) => {
        const getBadgeStyle = (percentage: number) => {
          if (percentage > 100) {
            return {
              backgroundColor: 'var(--danger)',
              color: 'white',
              border: '1px solid var(--danger)'
            };
          } else if (percentage >= 80) {
            return {
              backgroundColor: 'var(--warning)',
              color: 'white',
              border: '1px solid var(--warning)'
            };
          } else {
            return {
              backgroundColor: 'var(--success)',
              color: 'white',
              border: '1px solid var(--success)'
            };
          }
        };

        return (
          <div className="allocation-cell" style={{ display: 'flex', alignItems: 'center', gap: '8px' }}>
            <div style={{
              display: 'inline-flex',
              alignItems: 'center',
              gap: '6px',
              padding: '4px 10px',
              borderRadius: '6px',
              fontWeight: '600',
              fontSize: '0.875rem',
              minWidth: '80px',
              justifyContent: 'center',
              ...getBadgeStyle(value)
            }}>
              <input
                type="number"
                defaultValue={value}
                onChange={(e) => {
                  const newValue = Number(e.target.value);
                  if (newValue < 0) e.target.value = '0';
                  if (newValue > 200) e.target.value = '200';
                }}
                onBlur={(e) => {
                  const newValue = Number(e.target.value);
                  if (newValue !== value && newValue >= 0 && newValue <= 200) {
                    updateAssignmentMutation.mutate({
                      id: row.id,
                      data: { allocation_percentage: newValue }
                    });
                  }
                  e.target.style.borderColor = 'transparent';
                  e.target.style.background = 'transparent';
                }}
                onKeyDown={(e) => {
                  if (e.key === 'Enter') {
                    e.currentTarget.blur();
                  } else if (e.key === 'Escape') {
                    e.currentTarget.value = value.toString();
                    e.currentTarget.blur();
                  }
                }}
                min={0}
                max={200}
                className="inline-edit-input"
                style={{
                  width: '45px',
                  padding: '0',
                  border: 'none',
                  borderRadius: '4px',
                  background: 'transparent',
                  textAlign: 'center',
                  transition: 'all 0.2s',
                  cursor: 'pointer',
                  color: 'inherit',
                  fontWeight: 'inherit',
                  fontSize: 'inherit'
                }}
                onFocus={(e) => {
                  e.target.style.background = 'rgba(255, 255, 255, 0.2)';
                  e.target.select();
                }}
              />
              <span>%</span>
            </div>
            {value > 100 && <AlertTriangle size={16} style={{ color: 'var(--danger)' }} />}
          </div>
        );
      }
    },
    {
      key: 'start_date',
      header: 'Start Date',
      sortable: true,
      render: (value, row) => {
        const dateValue = row.computed_start_date || value;
        const isComputed = row.assignment_date_mode !== 'fixed';
        return (
          <input
            type="date"
            defaultValue={dateValue}
            onBlur={(e) => {
              if (!isComputed && e.target.value !== dateValue) {
                updateAssignmentMutation.mutate({
                  id: row.id,
                  data: { start_date: e.target.value }
                });
              }
              e.target.style.borderColor = 'transparent';
              e.target.style.background = 'transparent';
            }}
            disabled={isComputed}
            className="inline-edit-input"
            style={{
              width: '140px',
              padding: '4px 8px',
              border: '1px solid transparent',
              borderRadius: '4px',
              background: 'transparent',
              transition: 'all 0.2s',
              cursor: isComputed ? 'not-allowed' : 'pointer',
              opacity: isComputed ? 0.7 : 1
            }}
            onFocus={(e) => {
              if (!isComputed) {
                e.target.style.borderColor = 'var(--primary-color)';
                e.target.style.background = 'var(--bg-secondary)';
              }
            }}
            title={isComputed ? `Computed from ${row.assignment_date_mode} dates` : 'Click to edit'}
          />
        );
      }
    },
    {
      key: 'end_date',
      header: 'End Date',
      sortable: true,
      render: (value, row) => {
        const dateValue = row.computed_end_date || value;
        const isComputed = row.assignment_date_mode !== 'fixed';
        return (
          <input
            type="date"
            defaultValue={dateValue}
            onBlur={(e) => {
              if (!isComputed && e.target.value !== dateValue) {
                updateAssignmentMutation.mutate({
                  id: row.id,
                  data: { end_date: e.target.value }
                });
              }
              e.target.style.borderColor = 'transparent';
              e.target.style.background = 'transparent';
            }}
            disabled={isComputed}
            className="inline-edit-input"
            style={{
              width: '140px',
              padding: '4px 8px',
              border: '1px solid transparent',
              borderRadius: '4px',
              background: 'transparent',
              transition: 'all 0.2s',
              cursor: isComputed ? 'not-allowed' : 'pointer',
              opacity: isComputed ? 0.7 : 1
            }}
            onFocus={(e) => {
              if (!isComputed) {
                e.target.style.borderColor = 'var(--primary-color)';
                e.target.style.background = 'var(--bg-secondary)';
              }
            }}
            title={isComputed ? `Computed from ${row.assignment_date_mode} dates` : 'Click to edit'}
          />
        );
      }
    },
    {
      key: 'duration',
      header: 'Duration',
      render: (_, row) => {
        const startDate = row.computed_start_date || row.start_date;
        const endDate = row.computed_end_date || row.end_date;
        const start = new Date(startDate);
        const end = new Date(endDate);
        const days = Math.ceil((end.getTime() - start.getTime()) / (1000 * 60 * 60 * 24));
        const weeks = Math.round(days / 7);
        return weeks > 0 ? `${weeks}w` : `${days}d`;
      }
    },
    {
      key: 'notes',
      header: 'Notes',
      render: (value, row) => (
        <input
          type="text"
          defaultValue={value || ''}
          placeholder="Add notes..."
          onBlur={(e) => {
            const newValue = e.target.value;
            if (newValue !== (value || '')) {
              updateAssignmentMutation.mutate({
                id: row.id,
                data: { notes: newValue }
              });
            }
            e.target.style.borderColor = 'transparent';
            e.target.style.background = 'transparent';
          }}
          onKeyDown={(e) => {
            if (e.key === 'Enter') {
              e.currentTarget.blur();
            } else if (e.key === 'Escape') {
              e.currentTarget.value = value || '';
              e.currentTarget.blur();
            }
          }}
          className="inline-edit-input"
          style={{
            width: '100%',
            padding: '4px 8px',
            border: '1px solid transparent',
            borderRadius: '4px',
            background: 'transparent',
            transition: 'all 0.2s',
            cursor: 'pointer'
          }}
          onFocus={(e) => {
            e.target.style.borderColor = 'var(--primary-color)';
            e.target.style.background = 'var(--bg-secondary)';
          }}
        />
      )
    },
    {
      key: 'actions',
      header: 'Actions',
      width: '120px',
      render: (_, row) => (
        <div className="table-actions">
          <button
            className="btn btn-icon btn-sm"
            onClick={(e) => {
              e.stopPropagation();
              navigate(`/projects/${row.project_id}`);
            }}
            title="View Project"
          >
            <Eye size={16} />
          </button>
          <button
            className="btn btn-icon btn-sm"
            onClick={(e) => {
              e.stopPropagation();
              handleEditAssignment(row);
            }}
            title="Edit"
          >
            <Edit2 size={16} />
          </button>
          <button
            className="btn btn-icon btn-sm btn-danger"
            onClick={(e) => {
              e.stopPropagation();
              handleDeleteAssignment(row.id, `${row.person_name} - ${row.project_name}`);
            }}
            title="Delete"
          >
            <Trash2 size={16} />
          </button>
        </div>
      )
    }
  ];

  const filterConfig = [
    {
      name: 'search',
      label: 'Search',
      type: 'search' as const,
      placeholder: 'Search assignments...'
    },
    {
      name: 'project_id',
      label: 'Project',
      type: 'select' as const,
      options: projects?.data?.map(project => ({ value: project.id, label: project.name })) || []
    },
    {
      name: 'person_id',
      label: 'Person',
      type: 'select' as const,
      options: people?.data?.map(person => ({ value: person.id, label: person.name })) || []
    },
    {
      name: 'role_id',
      label: 'Role',
      type: 'select' as const,
      options: Array.isArray(roles) ? roles.map(role => ({ value: role.id, label: role.name })) : []
    },
    {
      name: 'date_range',
      label: 'Date Range',
      type: 'select' as const,
      options: [
        { value: 'current', label: 'Current' },
        { value: 'upcoming', label: 'Upcoming' },
        { value: 'past', label: 'Past' },
        { value: 'this_month', label: 'This Month' },
        { value: 'next_month', label: 'Next Month' }
      ]
    }
  ];

  if (assignmentsLoading) {
    return <LoadingSpinner />;
  }

  if (assignmentsError) {
    return <ErrorMessage message="Failed to load assignments" details={assignmentsError.message} />;
  }

  const renderAssignmentsTab = () => (
    <>
      <FilterBar
        filters={filterConfig}
        values={filters}
        onChange={handleFilterChange}
        onReset={handleResetFilters}
      />

      <DataTable
        data={assignments || []}
        columns={columns}
        onRowClick={(row) => navigate(`/assignments/${row.id}`)}
        itemsPerPage={20}
      />
    </>
  );

  const renderRecommendationsTab = () => {
    if (recommendationsLoading) {
      return <LoadingSpinner />;
    }

    const recommendations = recommendationsData?.recommendations || [];
    const currentState = recommendationsData?.current_state;

    return (
      <div className="recommendations-container">
        {/* Current State Summary */}
        {currentState && (
          <div className="current-state-summary" style={{
            backgroundColor: 'var(--bg-secondary)',
            border: '1px solid var(--border-color)',
            borderRadius: '8px',
            padding: '1rem',
            marginBottom: '1.5rem'
          }}>
            <h3 style={{ margin: '0 0 1rem 0', color: 'var(--text-primary)' }}>
              <TrendingUp size={20} style={{ marginRight: '0.5rem' }} />
              Current System State
            </h3>
            <div style={{ display: 'grid', gridTemplateColumns: 'repeat(auto-fit, minmax(200px, 1fr))', gap: '1rem' }}>
              <div className="state-metric">
                <div style={{ fontSize: '1.5rem', fontWeight: 'bold', color: currentState.summary?.overallocated_people > 0 ? 'var(--danger)' : 'var(--success)' }}>
                  {currentState.summary?.overallocated_people || 0}
                </div>
                <div style={{ fontSize: '0.875rem', color: 'var(--text-secondary)' }}>Overallocated People</div>
              </div>
              <div className="state-metric">
                <div style={{ fontSize: '1.5rem', fontWeight: 'bold', color: currentState.summary?.underutilized_people > 0 ? 'var(--warning)' : 'var(--success)' }}>
                  {currentState.summary?.underutilized_people || 0}
                </div>
                <div style={{ fontSize: '0.875rem', color: 'var(--text-secondary)' }}>Underutilized People</div>
              </div>
              <div className="state-metric">
                <div style={{ fontSize: '1.5rem', fontWeight: 'bold', color: currentState.summary?.capacity_gaps > 0 ? 'var(--danger)' : 'var(--success)' }}>
                  {currentState.summary?.capacity_gaps || 0}
                </div>
                <div style={{ fontSize: '0.875rem', color: 'var(--text-secondary)' }}>Capacity Gaps</div>
              </div>
              <div className="state-metric">
                <div style={{ fontSize: '1.5rem', fontWeight: 'bold', color: 'var(--primary)' }}>
                  {currentState.summary?.unassigned_projects || 0}
                </div>
                <div style={{ fontSize: '0.875rem', color: 'var(--text-secondary)' }}>Unassigned Projects</div>
              </div>
            </div>
          </div>
        )}

        {/* Recommendations List */}
        {recommendations.length === 0 ? (
          <div style={{ textAlign: 'center', padding: '3rem', color: 'var(--text-secondary)' }}>
            <Lightbulb size={48} style={{ marginBottom: '1rem', opacity: 0.5 }} />
            <h3>No recommendations available</h3>
            <p>Your team allocation is already optimized, or there are no actionable recommendations at this time.</p>
          </div>
        ) : (
          <div className="table-container">
            <table className="data-table recommendations-table">
              <thead>
                <tr>
                  <th style={{ width: '6%', minWidth: '80px' }}>Priority</th>
                  <th style={{ width: '12%', minWidth: '150px' }}>Person</th>
                  <th style={{ width: '20%', minWidth: '250px' }}>Project</th>
                  <th style={{ width: '10%', minWidth: '120px' }}>Role</th>
                  <th style={{ width: '8%', minWidth: '80px' }}>Allocation</th>
                  <th style={{ width: '12%', minWidth: '140px' }}>Period</th>
                  <th style={{ width: '8%', minWidth: '80px' }}>Confidence</th>
                  <th style={{ width: '18%' }}>Impact</th>
                  <th style={{ width: '6%', minWidth: '100px' }}>Actions</th>
                </tr>
              </thead>
              <tbody>
                {recommendations.map((rec) => {
                  // For simple recommendations, extract the first action details
                  const primaryAction = rec.actions[0];
                  const startDate = primaryAction?.start_date ? new Date(primaryAction.start_date).toLocaleDateString('en-US', { month: 'short', year: 'numeric' }) : '';
                  const endDate = primaryAction?.end_date ? new Date(primaryAction.end_date).toLocaleDateString('en-US', { month: 'short', year: 'numeric' }) : '';
                  
                  return (
                    <tr key={rec.id}>
                      <td>
                        <span className={`priority-badge ${rec.priority}`}>
                          {rec.priority}
                        </span>
                      </td>
                      <td>
                        <div className="person-info">
                          <strong>{primaryAction?.person_name || 'Multiple'}</strong>
                          {rec.type === 'complex' && (
                            <span className="text-secondary text-sm"> +{rec.actions.length - 1} more</span>
                          )}
                        </div>
                      </td>
                      <td>
                        <div className="project-info">
                          <span title={primaryAction?.project_name}>
                            {primaryAction?.project_name || 'Multiple Projects'}
                          </span>
                        </div>
                      </td>
                      <td>
                        <span className="role-badge">
                          {primaryAction?.role_name || 'Various'}
                        </span>
                      </td>
                      <td>
                        <div className="allocation-info">
                          <strong>{primaryAction?.new_allocation || '-'}%</strong>
                        </div>
                      </td>
                      <td>
                        <div className="period-info text-sm">
                          {startDate && endDate ? `${startDate} - ${endDate}` : 'TBD'}
                        </div>
                      </td>
                      <td>
                        <span className="confidence-badge">
                          {Math.round(rec.confidence_score)}%
                        </span>
                      </td>
                      <td>
                        <div className="impact-info text-sm">
                          {rec.impact_summary}
                        </div>
                      </td>
                      <td>
                        <div className="action-buttons">
                          <button
                            className="btn btn-sm btn-primary"
                            onClick={async () => {
                              const confirmed = window.confirm(
                                `Are you sure you want to execute "${rec.title}"?\n\n` +
                                `This will make ${rec.actions.length} changes to assignments.`
                              );
                              
                              if (confirmed) {
                                try {
                                  await api.recommendations.execute(rec.id, rec.actions);
                                  queryClient.invalidateQueries({ queryKey: queryKeys.assignments.all });
                                  refetchRecommendations();
                                } catch (error) {
                                  console.error('Failed to execute recommendation:', error);
                                  alert('Failed to execute recommendation. Please try again.');
                                }
                              }
                            }}
                            title={rec.title}
                          >
                            <Play size={14} />
                            Execute
                          </button>
                        </div>
                      </td>
                    </tr>
                  );
                })}
              </tbody>
            </table>
          </div>
        )}
      </div>
    );
  };

  return (
    <div className="page-container">
      <div className="page-header">
        <div>
          <h1>Assignments</h1>
          <p className="text-muted">Manage project resource assignments and optimization recommendations</p>
          {contextMessage && (
            <div className="context-message">
              <AlertTriangle size={16} />
              {contextMessage}
            </div>
          )}
        </div>
        <div className="header-actions">
          {activeTab === 'assignments' && (
            <>
              <button
                className="btn btn-primary"
                onClick={() => setIsAddModalOpen(true)}
              >
                <Plus size={16} />
                New Assignment
              </button>
              <button
                className="btn btn-secondary"
                onClick={() => navigate('/assignments/calendar')}
              >
                <Calendar size={16} />
                Calendar View
              </button>
            </>
          )}
          {activeTab === 'recommendations' && (
            <button
              className="btn btn-secondary"
              onClick={refetchRecommendations}
            >
              <Lightbulb size={16} />
              Refresh Recommendations
            </button>
          )}
        </div>
      </div>

      {/* Tab Navigation */}
      <div className="tab-navigation" style={{
        borderBottom: '1px solid var(--border-color)',
        marginBottom: '1.5rem'
      }}>
        <div style={{ display: 'flex', gap: '0.5rem' }}>
          <button
            className={`tab-button ${isActiveTab('assignments') ? 'active' : ''}`}
            onClick={() => setActiveTab('assignments')}
            style={{
              padding: '0.75rem 1rem',
              border: 'none',
              background: 'transparent',
              borderBottom: `2px solid ${activeTab === 'assignments' ? 'var(--primary-color)' : 'transparent'}`,
              color: activeTab === 'assignments' ? 'var(--primary-color)' : 'var(--text-secondary)',
              fontWeight: activeTab === 'assignments' ? '600' : '400',
              cursor: 'pointer',
              display: 'flex',
              alignItems: 'center',
              gap: '0.5rem'
            }}
          >
            <Users size={16} />
            Assignments ({assignments?.length || 0})
          </button>
          <button
            className={`tab-button ${isActiveTab('recommendations') ? 'active' : ''}`}
            onClick={() => setActiveTab('recommendations')}
            style={{
              padding: '0.75rem 1rem',
              border: 'none',
              background: 'transparent',
              borderBottom: `2px solid ${activeTab === 'recommendations' ? 'var(--primary-color)' : 'transparent'}`,
              color: activeTab === 'recommendations' ? 'var(--primary-color)' : 'var(--text-secondary)',
              fontWeight: activeTab === 'recommendations' ? '600' : '400',
              cursor: 'pointer',
              display: 'flex',
              alignItems: 'center',
              gap: '0.5rem'
            }}
          >
            <Lightbulb size={16} />
            Recommendations {recommendationsData?.recommendations?.length > 0 ? `(${recommendationsData.recommendations.length})` : ''}
          </button>
        </div>
      </div>

      {/* Tab Content */}
      {activeTab === 'assignments' ? renderAssignmentsTab() : renderRecommendationsTab()}

      {/* Add Assignment Modal */}
      <AssignmentModal
        isOpen={isAddModalOpen}
        onClose={() => {
          // console.log('Modal close called');
          setIsAddModalOpen(false);
        }}
        onSuccess={handleAssignmentSuccess}
      />

      {/* Edit Assignment Modal */}
      <AssignmentModal
        isOpen={isEditModalOpen}
        onClose={() => {
          setIsEditModalOpen(false);
          setEditingAssignment(null);
        }}
        onSuccess={handleAssignmentSuccess}
        editingAssignment={editingAssignment}
      />
      
      {/* Add spinner animation styles */}
      <style>{`
        @keyframes spin {
          0% { transform: rotate(0deg); }
          100% { transform: rotate(360deg); }
        }
      `}</style>
    </div>
  );
}<|MERGE_RESOLUTION|>--- conflicted
+++ resolved
@@ -121,11 +121,7 @@
 
   // Fetch recommendations
   const { data: recommendationsData, isLoading: recommendationsLoading, refetch: refetchRecommendations } = useQuery({
-<<<<<<< HEAD
-    queryKey: queryKeys.recommendations.list(filters),
-=======
     queryKey: queryKeys.assignments.recommendations(filters),
->>>>>>> b50f1d44
     queryFn: async () => {
       const params = {
         startDate: filters.date_range ? filters.date_range.split('_')[0] : undefined,
