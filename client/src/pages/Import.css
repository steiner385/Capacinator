--- conflicted
+++ resolved
@@ -19,8 +19,6 @@
   margin-bottom: 2rem;
   padding-bottom: 1rem;
   border-bottom: 1px solid var(--border-color);
-<<<<<<< HEAD
-=======
 }
 
 .basic-options {
@@ -104,7 +102,6 @@
   font-size: 0.75rem;
   background: var(--bg-primary);
   color: var(--text-primary);
->>>>>>> 48503a37
 }
 
 .checkbox-label {
