import React, { useState, useEffect } from 'react';
import { useQuery, useMutation, useQueryClient } from '@tanstack/react-query';
import { 
  Settings as SettingsIcon, Save, Database, 
  Users, X
} from 'lucide-react';
import { api } from '../lib/api-client';

interface SystemSettings {
  defaultWorkHoursPerWeek: number;
  defaultVacationDaysPerYear: number;
  fiscalYearStartMonth: number;
  allowOverAllocation: boolean;
  maxAllocationPercentage: number;
  requireApprovalForOverrides: boolean;
  autoArchiveCompletedProjects: boolean;
  archiveAfterDays: number;
  enableEmailNotifications: boolean;
}

interface ImportSettings {
  clearExistingData: boolean;
  validateDuplicates: boolean;
  autoCreateMissingRoles: boolean;
  autoCreateMissingLocations: boolean;
  defaultProjectPriority: number;
  dateFormat: string;
}

export default function Settings() {
  const queryClient = useQueryClient();
  const [activeTab, setActiveTab] = useState<'system' | 'import' | 'users'>('system');
  const [systemSettings, setSystemSettings] = useState<SystemSettings>({
    defaultWorkHoursPerWeek: 40,
    defaultVacationDaysPerYear: 15,
    fiscalYearStartMonth: 1,
    allowOverAllocation: true,
    maxAllocationPercentage: 120,
    requireApprovalForOverrides: true,
    autoArchiveCompletedProjects: false,
    archiveAfterDays: 90,
    enableEmailNotifications: false
  });

  const [importSettings, setImportSettings] = useState<ImportSettings>({
    clearExistingData: false,
    validateDuplicates: true,
    autoCreateMissingRoles: false,
    autoCreateMissingLocations: false,
    defaultProjectPriority: 2,
    dateFormat: 'MM/DD/YYYY'
  });

  const [isSaving, setIsSaving] = useState(false);
  const [saveMessage, setSaveMessage] = useState('');


  // Fetch system settings
  const { data: systemSettingsData } = useQuery({
    queryKey: ['system-settings'],
    queryFn: async () => {
      const response = await api.settings.getSystemSettings();
      return response.data.data;
    },
    enabled: activeTab === 'system'
  });

  // Fetch import settings
  const { data: importSettingsData } = useQuery({
    queryKey: ['import-settings'],
    queryFn: async () => {
      const response = await api.settings.getImportSettings();
      return response.data.data;
    },
    enabled: activeTab === 'import'
  });

  // Fetch user permissions
  const { data: users } = useQuery({
    queryKey: ['users-permissions'],
    queryFn: async () => {
      const response = await api.userPermissions.getUsersList();
      return response.data.data;
    },
    enabled: activeTab === 'users'
  });

  // Fetch user roles
  const { data: userRoles } = useQuery({
    queryKey: ['user-roles'],
    queryFn: async () => {
      const response = await api.userPermissions.getUserRoles();
      return response.data.data;
    },
    enabled: activeTab === 'users'
  });

  // Fetch system permissions
  const { data: systemPermissions } = useQuery({
    queryKey: ['system-permissions'],
    queryFn: async () => {
      const response = await api.userPermissions.getSystemPermissions();
      return response.data.data;
    },
    enabled: activeTab === 'users'
  });

<<<<<<< HEAD
=======

>>>>>>> 48503a37
  // Update local state when API data loads
  useEffect(() => {
    if (systemSettingsData) {
      setSystemSettings(systemSettingsData);
    }
  }, [systemSettingsData]);

  useEffect(() => {
    if (importSettingsData) {
      setImportSettings(importSettingsData);
    }
  }, [importSettingsData]);

  const handleSaveSystemSettings = async () => {
    setIsSaving(true);
    setSaveMessage('');
    
    try {
      await api.settings.saveSystemSettings(systemSettings);
      setSaveMessage('System settings saved successfully!');
      
      // Invalidate and refetch settings
      queryClient.invalidateQueries({ queryKey: ['system-settings'] });
    } catch (error: any) {
      console.error('Error saving system settings:', error);
      setSaveMessage(error.response?.data?.error || 'Error saving settings. Please try again.');
    } finally {
      setIsSaving(false);
      setTimeout(() => setSaveMessage(''), 3000);
    }
  };

  const handleSaveImportSettings = async () => {
    setIsSaving(true);
    setSaveMessage('');
    
    try {
      await api.settings.saveImportSettings(importSettings);
      setSaveMessage('Import settings saved successfully!');
      
      // Invalidate and refetch settings
      queryClient.invalidateQueries({ queryKey: ['import-settings'] });
    } catch (error: any) {
      console.error('Error saving import settings:', error);
      setSaveMessage(error.response?.data?.error || 'Error saving settings. Please try again.');
    } finally {
      setIsSaving(false);
      setTimeout(() => setSaveMessage(''), 3000);
    }
  };


  const renderSystemSettings = () => (
    <div className="settings-section">
      <h2>System Settings</h2>
      
      <div className="settings-group">
        <h3>Work Hours & Time</h3>
        <div className="setting-item">
          <label>Default Work Hours per Week</label>
          <input
            type="number"
            value={systemSettings.defaultWorkHoursPerWeek}
            onChange={(e) => setSystemSettings({...systemSettings, defaultWorkHoursPerWeek: parseInt(e.target.value) || 40})}
            className="form-input"
            min="1"
            max="80"
          />
        </div>
        
        <div className="setting-item">
          <label>Default Vacation Days per Year</label>
          <input
            type="number"
            value={systemSettings.defaultVacationDaysPerYear}
            onChange={(e) => setSystemSettings({...systemSettings, defaultVacationDaysPerYear: parseInt(e.target.value) || 0})}
            className="form-input"
            min="0"
            max="365"
          />
        </div>
        
        <div className="setting-item">
          <label>Fiscal Year Start Month</label>
          <select
            value={systemSettings.fiscalYearStartMonth}
            onChange={(e) => setSystemSettings({...systemSettings, fiscalYearStartMonth: parseInt(e.target.value)})}
            className="form-select"
          >
            {['January', 'February', 'March', 'April', 'May', 'June', 
              'July', 'August', 'September', 'October', 'November', 'December'].map((month, index) => (
              <option key={index} value={index + 1}>{month}</option>
            ))}
          </select>
        </div>
      </div>

      <div className="settings-group">
        <h3>Allocation Rules</h3>
        <div className="setting-item">
          <label className="checkbox-label">
            <input
              type="checkbox"
              checked={systemSettings.allowOverAllocation}
              onChange={(e) => setSystemSettings({...systemSettings, allowOverAllocation: e.target.checked})}
            />
            Allow Over-allocation
          </label>
        </div>
        
        {systemSettings.allowOverAllocation && (
          <div className="setting-item">
            <label>Maximum Allocation Percentage</label>
            <input
              type="number"
              value={systemSettings.maxAllocationPercentage}
              onChange={(e) => setSystemSettings({...systemSettings, maxAllocationPercentage: parseInt(e.target.value) || 100})}
              className="form-input"
              min="100"
              max="200"
            />
          </div>
        )}
        
        <div className="setting-item">
          <label className="checkbox-label">
            <input
              type="checkbox"
              checked={systemSettings.requireApprovalForOverrides}
              onChange={(e) => setSystemSettings({...systemSettings, requireApprovalForOverrides: e.target.checked})}
            />
            Require Approval for Availability Overrides
          </label>
        </div>
      </div>

      <div className="settings-group">
        <h3>Project Management</h3>
        <div className="setting-item">
          <label className="checkbox-label">
            <input
              type="checkbox"
              checked={systemSettings.autoArchiveCompletedProjects}
              onChange={(e) => setSystemSettings({...systemSettings, autoArchiveCompletedProjects: e.target.checked})}
            />
            Auto-archive Completed Projects
          </label>
        </div>
        
        {systemSettings.autoArchiveCompletedProjects && (
          <div className="setting-item">
            <label>Archive After Days</label>
            <input
              type="number"
              value={systemSettings.archiveAfterDays}
              onChange={(e) => setSystemSettings({...systemSettings, archiveAfterDays: parseInt(e.target.value) || 90})}
              className="form-input"
              min="1"
              max="365"
            />
          </div>
        )}
      </div>

      <div className="settings-group">
        <h3>Notifications</h3>
        <div className="setting-item">
          <label className="checkbox-label">
            <input
              type="checkbox"
              checked={systemSettings.enableEmailNotifications}
              onChange={(e) => setSystemSettings({...systemSettings, enableEmailNotifications: e.target.checked})}
              disabled
            />
            Enable Email Notifications
<<<<<<< HEAD
            <span className="help-text">Email notifications not yet implemented</span>
=======
            <span className="help-text">Configure SMTP settings in environment variables to enable email notifications</span>
>>>>>>> 48503a37
          </label>
        </div>
      </div>

      <div className="settings-actions">
        <button 
          className="btn btn-primary"
          onClick={handleSaveSystemSettings}
          disabled={isSaving}
        >
          <Save size={20} />
          {isSaving ? 'Saving...' : 'Save System Settings'}
        </button>
        {saveMessage && (
          <div className={`save-message ${saveMessage.includes('Error') ? 'error' : 'success'}`}>
            {saveMessage}
          </div>
        )}
      </div>
    </div>
  );

  const renderImportSettings = () => (
    <div className="settings-section">
      <h2>Import Settings</h2>
      
      <div className="settings-group">
        <h3>Import Behavior</h3>
        <div className="setting-item">
          <label className="checkbox-label">
            <input
              type="checkbox"
              checked={importSettings.clearExistingData}
              onChange={(e) => setImportSettings({...importSettings, clearExistingData: e.target.checked})}
            />
            Clear Existing Data Before Import
            <span className="help-text">Warning: This will delete all existing data</span>
          </label>
        </div>
        
        <div className="setting-item">
          <label className="checkbox-label">
            <input
              type="checkbox"
              checked={importSettings.validateDuplicates}
              onChange={(e) => setImportSettings({...importSettings, validateDuplicates: e.target.checked})}
            />
            Validate and Prevent Duplicates
          </label>
        </div>
      </div>

      <div className="settings-group">
        <h3>Auto-create Options</h3>
        <div className="setting-item">
          <label className="checkbox-label">
            <input
              type="checkbox"
              checked={importSettings.autoCreateMissingRoles}
              onChange={(e) => setImportSettings({...importSettings, autoCreateMissingRoles: e.target.checked})}
            />
            Auto-create Missing Roles
          </label>
        </div>
        
        <div className="setting-item">
          <label className="checkbox-label">
            <input
              type="checkbox"
              checked={importSettings.autoCreateMissingLocations}
              onChange={(e) => setImportSettings({...importSettings, autoCreateMissingLocations: e.target.checked})}
            />
            Auto-create Missing Locations
          </label>
        </div>
      </div>

      <div className="settings-group">
        <h3>Default Values</h3>
        <div className="setting-item">
          <label>Default Project Priority</label>
          <select
            value={importSettings.defaultProjectPriority}
            onChange={(e) => setImportSettings({...importSettings, defaultProjectPriority: parseInt(e.target.value)})}
            className="form-select"
          >
            <option value={1}>High</option>
            <option value={2}>Medium</option>
            <option value={3}>Low</option>
          </select>
        </div>
        
        <div className="setting-item">
          <label>Date Format</label>
          <select
            value={importSettings.dateFormat}
            onChange={(e) => setImportSettings({...importSettings, dateFormat: e.target.value})}
            className="form-select"
          >
            <option value="MM/DD/YYYY">MM/DD/YYYY</option>
            <option value="DD/MM/YYYY">DD/MM/YYYY</option>
            <option value="YYYY-MM-DD">YYYY-MM-DD</option>
          </select>
        </div>
      </div>

      <div className="settings-actions">
        <button 
          className="btn btn-primary"
          onClick={handleSaveImportSettings}
          disabled={isSaving}
        >
          <Save size={20} />
          {isSaving ? 'Saving...' : 'Save Import Settings'}
        </button>
      </div>
    </div>
  );

  const renderUserPermissions = () => (
    <div className="settings-section">
      <h2>User Permissions</h2>
      
      <div className="info-message">
        <p>User permissions system is now implemented with role-based access control.</p>
        <p>Features available:</p>
        <ul>
          <li>System permissions and user roles</li>
          <li>Role-based access control</li>
          <li>Individual permission overrides</li>
          <li>System administrator privileges</li>
        </ul>
      </div>
      
      <div className="settings-group">
        <h3>User Roles</h3>
        <div className="roles-grid">
          {userRoles?.map((role: any) => (
            <div key={role.id} className="role-card">
              <h4>{role.name}</h4>
              <p>{role.description}</p>
              <div className="role-info">
                <span className="priority">Priority: {role.priority}</span>
                {role.is_system_admin && <span className="admin-badge">System Admin</span>}
              </div>
            </div>
          ))}
        </div>
      </div>

      <div className="settings-group">
        <h3>System Permissions</h3>
        <div className="permissions-grid">
          {systemPermissions?.permissionsByCategory && Object.entries(systemPermissions.permissionsByCategory).map(([category, permissions]: [string, any]) => (
            <div key={category} className="permission-category">
              <h4>{category.charAt(0).toUpperCase() + category.slice(1)}</h4>
              <div className="permissions-list">
                {permissions.map((permission: any) => (
                  <div key={permission.id} className="permission-item">
                    <strong>{permission.name}</strong>
                    <span>{permission.description}</span>
                  </div>
                ))}
              </div>
            </div>
          ))}
        </div>
      </div>
      
      <table className="table">
        <thead>
          <tr>
            <th>Name</th>
            <th>Email</th>
            <th>User Role</th>
            <th>Primary Role</th>
            <th>System Admin</th>
            <th>Permission Overrides</th>
            <th>Last Login</th>
            <th>Status</th>
          </tr>
        </thead>
        <tbody>
          {users?.map((user: any) => (
            <tr key={user.id}>
              <td>{user.name}</td>
              <td>{user.email}</td>
              <td>{user.role_name || 'None'}</td>
              <td>{user.primary_role_name || 'None'}</td>
              <td>
                <span className={`status-badge ${user.is_system_admin ? 'admin' : 'user'}`}>
                  {user.is_system_admin ? 'Yes' : 'No'}
                </span>
              </td>
              <td>
                <span className="override-count">{user.permission_overrides || 0}</span>
              </td>
              <td>{user.last_login ? new Date(user.last_login).toLocaleDateString() : 'Never'}</td>
              <td>
                <span className={`status-badge ${user.is_active ? 'active' : 'inactive'}`}>
                  {user.is_active ? 'Active' : 'Inactive'}
                </span>
              </td>
            </tr>
          ))}
        </tbody>
      </table>
    </div>
  );


  return (
    <div className="page-container">
      <div className="page-header">
        <h1>Settings</h1>
      </div>

      <div className="settings-tabs">
        <button 
          className={`tab ${activeTab === 'system' ? 'active' : ''}`}
          onClick={() => setActiveTab('system')}
        >
          <SettingsIcon size={20} />
          System
        </button>
        <button 
          className={`tab ${activeTab === 'import' ? 'active' : ''}`}
          onClick={() => setActiveTab('import')}
        >
          <Database size={20} />
          Import
        </button>
        <button 
          className={`tab ${activeTab === 'users' ? 'active' : ''}`}
          onClick={() => setActiveTab('users')}
        >
          <Users size={20} />
          User Permissions
        </button>
      </div>

      <div className="settings-content">
        {activeTab === 'system' && renderSystemSettings()}
        {activeTab === 'import' && renderImportSettings()}
        {activeTab === 'users' && renderUserPermissions()}
      </div>
    </div>
  );
}<|MERGE_RESOLUTION|>--- conflicted
+++ resolved
@@ -105,10 +105,6 @@
     enabled: activeTab === 'users'
   });
 
-<<<<<<< HEAD
-=======
-
->>>>>>> 48503a37
   // Update local state when API data loads
   useEffect(() => {
     if (systemSettingsData) {
@@ -284,11 +280,7 @@
               disabled
             />
             Enable Email Notifications
-<<<<<<< HEAD
-            <span className="help-text">Email notifications not yet implemented</span>
-=======
             <span className="help-text">Configure SMTP settings in environment variables to enable email notifications</span>
->>>>>>> 48503a37
           </label>
         </div>
       </div>
