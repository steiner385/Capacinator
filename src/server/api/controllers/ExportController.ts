import type { Request, Response } from 'express';
import { BaseController } from './BaseController.js';
import { ServiceContainer } from '../../services/ServiceContainer.js';
import ExcelJS from 'exceljs';

<<<<<<< HEAD
// Report filter interface
=======
// ============================================================================
// Export Data Types
// ============================================================================

/**
 * Filter parameters for report generation
 */
>>>>>>> b72871b4
interface ReportFilters {
  startDate?: string;
  endDate?: string;
  projectTypeId?: string;
  locationId?: string;
<<<<<<< HEAD
}

// Role capacity data
=======
  roleId?: string;
}

/**
 * Role capacity data for reports
 */
>>>>>>> b72871b4
interface RoleCapacityData {
  role: string;
  capacity: number;
  utilized: number;
<<<<<<< HEAD
  gap_fte: number;
}

// Capacity report data
interface CapacityReportData {
  totalCapacity: number;
  utilizedCapacity: number;
  availableCapacity: number;
  byRole: RoleCapacityData[];
  capacityGaps: CapacityGapRecord[];
  personUtilization: PersonUtilizationRecord[];
}

// Person utilization data
=======
  gap_fte?: number;
}

/**
 * Person utilization data for reports
 */
>>>>>>> b72871b4
interface PersonUtilizationData {
  id: string;
  name: string;
  role: string;
  utilization: number;
}

<<<<<<< HEAD
// Utilization report data
interface UtilizationReportData {
  peopleUtilization: PersonUtilizationData[];
  averageUtilization: number;
}

// Project type demand data
=======
/**
 * Project type demand data for reports
 */
>>>>>>> b72871b4
interface ProjectTypeDemandData {
  type: string;
  demand: number;
}

<<<<<<< HEAD
// Demand report data
interface DemandReportData {
  totalDemand: number;
  byProjectType: ProjectTypeDemandData[];
}

// Role gap data
=======
/**
 * Role gap data for reports
 */
>>>>>>> b72871b4
interface RoleGapData {
  roleId: string;
  roleName: string;
  demand: number;
  capacity: number;
  gap: number;
}

<<<<<<< HEAD
// Gaps report data
=======
/**
 * Capacity report data structure
 */
interface CapacityReportData {
  totalCapacity: number;
  utilizedCapacity: number;
  availableCapacity: number;
  byRole: RoleCapacityData[];
  capacityGaps: CapacityGapRow[];
  personUtilization: PersonUtilizationRow[];
}

/**
 * Utilization report data structure
 */
interface UtilizationReportData {
  peopleUtilization: PersonUtilizationData[];
  averageUtilization: number;
}

/**
 * Demand report data structure
 */
interface DemandReportData {
  totalDemand: number;
  byProjectType: ProjectTypeDemandData[];
}

/**
 * Gaps report data structure
 */
>>>>>>> b72871b4
interface GapsReportData {
  totalGap: number;
  gapsByRole: RoleGapData[];
}

<<<<<<< HEAD
// Database record types
interface CapacityGapRecord {
=======
/**
 * Database row type for capacity gaps view
 */
interface CapacityGapRow {
>>>>>>> b72871b4
  role_id: string;
  role_name: string;
  total_capacity_fte: number;
  total_demand_fte: number;
<<<<<<< HEAD
  gap_fte: number;
}

interface PersonUtilizationRecord {
  person_id: string;
  person_name: string;
  primary_role: string;
  total_allocation: number;
}

interface DemandRecord {
  role_id: string;
  role_name: string;
  project_id: string;
  project_name: string;
  project_priority: number;
  demand_hours: number;
  start_date: string;
  end_date: string;
}

// CSV cell type
type CSVCell = string | number | boolean | null | undefined;
=======
  gap_fte?: number;
}

/**
 * Database row type for person utilization view
 */
interface PersonUtilizationRow {
  person_id: string;
  person_name: string;
  primary_role?: string;
  total_allocation?: number;
}

/**
 * CSV cell value type
 */
type CsvCellValue = string | number | boolean | null | undefined;

/**
 * Database row type for demand view
 */
interface DemandRow {
  project_id: string;
  role_id: string;
  demand_hours: number;
  start_date: string;
  end_date: string;
  project_name?: string;
  project_priority?: number;
  role_name?: string;
}

/**
 * Role demand aggregation helper
 */
interface RoleDemandAggregation {
  role_id: string;
  role_name: string;
  total_hours: number;
  total_fte: number;
  project_count: Set<string>;
  demands: DemandRow[];
}

/**
 * Gap row with extended data
 */
interface ExtendedGapRow extends CapacityGapRow {
  current_demands?: CurrentDemandRow[];
  gap_details?: {
    capacity_fte: number;
    demand_fte: number;
    shortage_fte: number;
    shortage_percentage: number;
  };
}

/**
 * Current demand row
 */
interface CurrentDemandRow {
  project_id: string;
  project_name: string;
  priority: number;
  demand_hours: number;
}
>>>>>>> b72871b4

export class ExportController extends BaseController {
  constructor(container?: ServiceContainer) {
    super({}, { container });
  }

  async exportReportAsExcel(req: Request, res: Response) {
    try {
      const { reportType, filters = {} } = req.body as { reportType?: string; filters?: ReportFilters };

      if (!reportType) {
        return res.status(400).json({ error: 'Report type is required' });
      }

      const workbook = new ExcelJS.Workbook();

      // Set workbook properties
      workbook.creator = 'Capacinator';
      workbook.lastModifiedBy = 'Capacinator';
      workbook.created = new Date();
      workbook.modified = new Date();

      let filename = '';

      switch (reportType) {
        case 'capacity':
          await this.generateCapacityExcel(workbook, filters);
          filename = 'capacity-report.xlsx';
          break;
        case 'utilization':
          await this.generateUtilizationExcel(workbook, filters);
          filename = 'utilization-report.xlsx';
          break;
        case 'demand':
          await this.generateDemandExcel(workbook, filters);
          filename = 'demand-report.xlsx';
          break;
        case 'gaps':
          await this.generateGapsExcel(workbook, filters);
          filename = 'capacity-gaps-report.xlsx';
          break;
        default:
          return res.status(400).json({ error: 'Invalid report type' });
      }

      // Generate Excel buffer
      const buffer = await workbook.xlsx.writeBuffer();

      // Set response headers
      res.setHeader('Content-Type', 'application/vnd.openxmlformats-officedocument.spreadsheetml.sheet');
      res.setHeader('Content-Disposition', `attachment; filename=${filename}`);

      // Send the file
      res.send(buffer);

    } catch (error) {
      this.handleError(error, res, 'Export failed');
    }
  }

  async exportReportAsCSV(req: Request, res: Response) {
    try {
      const { reportType, filters = {} } = req.body as { reportType?: string; filters?: ReportFilters };

      if (!reportType) {
        return res.status(400).json({ error: 'Report type is required' });
      }

      let csvContent = '';
      let filename = '';

      switch (reportType) {
        case 'capacity':
          const capacityData = await this.getCapacityData(filters);
          csvContent = this.generateCapacityCSV(capacityData);
          filename = 'capacity-report.csv';
          break;
        case 'utilization':
          const utilizationData = await this.getUtilizationData(filters);
          csvContent = this.generateUtilizationCSV(utilizationData);
          filename = 'utilization-report.csv';
          break;
        case 'demand':
          const demandData = await this.getDemandData(filters);
          csvContent = this.generateDemandCSV(demandData);
          filename = 'demand-report.csv';
          break;
        case 'gaps':
          const gapsData = await this.getGapsData(filters);
          csvContent = this.generateGapsCSV(gapsData);
          filename = 'capacity-gaps-report.csv';
          break;
        default:
          return res.status(400).json({ error: 'Invalid report type' });
      }

      // Set response headers
      res.setHeader('Content-Type', 'text/csv');
      res.setHeader('Content-Disposition', `attachment; filename=${filename}`);

      // Send the CSV content
      res.send(csvContent);

    } catch (error) {
      this.handleError(error, res, 'CSV export failed');
    }
  }

  async exportReportAsPDF(req: Request, res: Response) {
    try {
      const { reportType, filters = {} } = req.body as { reportType?: string; filters?: ReportFilters };

      if (!reportType) {
        return res.status(400).json({ error: 'Report type is required' });
      }

      const puppeteer = await import('puppeteer-core');

      // Generate HTML content for the report
      let htmlContent = '';
      let filename = '';

      switch (reportType) {
        case 'capacity':
          const capacityData = await this.getCapacityData(filters);
          htmlContent = this.generateCapacityHTML(capacityData);
          filename = 'capacity-report.pdf';
          break;
        case 'utilization':
          const utilizationData = await this.getUtilizationData(filters);
          htmlContent = this.generateUtilizationHTML(utilizationData);
          filename = 'utilization-report.pdf';
          break;
        case 'demand':
          const demandData = await this.getDemandData(filters);
          htmlContent = this.generateDemandHTML(demandData);
          filename = 'demand-report.pdf';
          break;
        case 'gaps':
          const gapsData = await this.getGapsData(filters);
          htmlContent = this.generateGapsHTML(gapsData);
          filename = 'capacity-gaps-report.pdf';
          break;
        default:
          return res.status(400).json({ error: 'Invalid report type' });
      }

      // Launch browser and generate PDF
      const browser = await puppeteer.launch({
        headless: true,
        args: ['--no-sandbox', '--disable-setuid-sandbox']
      });

      try {
        const page = await browser.newPage();
        await page.setContent(htmlContent);

        const pdfBuffer = await page.pdf({
          format: 'A4',
          printBackground: true,
          margin: {
            top: '20px',
            right: '20px',
            bottom: '20px',
            left: '20px'
          }
        });

        // Set response headers
        res.setHeader('Content-Type', 'application/pdf');
        res.setHeader('Content-Disposition', `attachment; filename=${filename}`);

        // Send the PDF
        res.send(pdfBuffer);

      } finally {
        await browser.close();
      }

    } catch (error) {
      this.handleError(error, res, 'PDF export failed');
    }
  }
<<<<<<< HEAD

  private async generateCapacityExcel(workbook: ExcelJS.Workbook, filters: ReportFilters) {
=======
  
  private async generateCapacityExcel(workbook: ExcelJS.Workbook, filters: ReportFilters): Promise<void> {
>>>>>>> b72871b4
    const data = await this.getCapacityData(filters);
    const sheet = workbook.addWorksheet('Capacity Report');

    // Add headers
    sheet.columns = [
      { header: 'Role', key: 'role', width: 20 },
      { header: 'Total Capacity (Hours)', key: 'capacity', width: 20 },
      { header: 'Utilized (Hours)', key: 'utilized', width: 20 },
      { header: 'Available (Hours)', key: 'available', width: 20 },
      { header: 'Utilization %', key: 'utilization', width: 15 }
    ];

    // Style header
    sheet.getRow(1).font = { bold: true };
    sheet.getRow(1).fill = {
      type: 'pattern',
      pattern: 'solid',
      fgColor: { argb: 'FFE6E6FA' }
    };

    // Add data rows
<<<<<<< HEAD
    data.byRole?.forEach((role) => {
=======
    data.byRole?.forEach((role: RoleCapacityData) => {
>>>>>>> b72871b4
      sheet.addRow({
        role: role.role,
        capacity: role.capacity,
        utilized: role.utilized,
        available: role.capacity - role.utilized,
        utilization: Math.round((role.utilized / role.capacity) * 100)
      });
    });
  }
<<<<<<< HEAD

  private async generateUtilizationExcel(workbook: ExcelJS.Workbook, filters: ReportFilters) {
=======
  
  private async generateUtilizationExcel(workbook: ExcelJS.Workbook, filters: ReportFilters): Promise<void> {
>>>>>>> b72871b4
    const data = await this.getUtilizationData(filters);
    const sheet = workbook.addWorksheet('Utilization Report');

    // Add headers
    sheet.columns = [
      { header: 'Name', key: 'name', width: 25 },
      { header: 'Role', key: 'role', width: 20 },
      { header: 'Utilization %', key: 'utilization', width: 15 },
      { header: 'Status', key: 'status', width: 15 }
    ];

    // Style header
    sheet.getRow(1).font = { bold: true };
    sheet.getRow(1).fill = {
      type: 'pattern',
      pattern: 'solid',
      fgColor: { argb: 'FFE6E6FA' }
    };

    // Add data rows
<<<<<<< HEAD
    data.peopleUtilization?.forEach((person) => {
=======
    data.peopleUtilization?.forEach((person: PersonUtilizationData) => {
>>>>>>> b72871b4
      sheet.addRow({
        name: person.name,
        role: person.role,
        utilization: person.utilization,
        status: person.utilization > 100 ? 'Over-allocated' :
                person.utilization < 70 ? 'Under-utilized' : 'Optimal'
      });
    });
  }
<<<<<<< HEAD

  private async generateDemandExcel(workbook: ExcelJS.Workbook, filters: ReportFilters) {
=======
  
  private async generateDemandExcel(workbook: ExcelJS.Workbook, filters: ReportFilters): Promise<void> {
>>>>>>> b72871b4
    const data = await this.getDemandData(filters);
    const sheet = workbook.addWorksheet('Demand Report');

    // Add headers
    sheet.columns = [
      { header: 'Project Type', key: 'type', width: 20 },
      { header: 'Demand (Hours)', key: 'demand', width: 20 }
    ];

    // Style header
    sheet.getRow(1).font = { bold: true };
    sheet.getRow(1).fill = {
      type: 'pattern',
      pattern: 'solid',
      fgColor: { argb: 'FFE6E6FA' }
    };

    // Add data rows
<<<<<<< HEAD
    data.byProjectType?.forEach((type) => {
=======
    data.byProjectType?.forEach((type: ProjectTypeDemandData) => {
>>>>>>> b72871b4
      sheet.addRow({
        type: type.type,
        demand: type.demand
      });
    });
  }
<<<<<<< HEAD

  private async generateGapsExcel(workbook: ExcelJS.Workbook, filters: ReportFilters) {
=======
  
  private async generateGapsExcel(workbook: ExcelJS.Workbook, filters: ReportFilters): Promise<void> {
>>>>>>> b72871b4
    const data = await this.getGapsData(filters);
    const sheet = workbook.addWorksheet('Capacity Gaps');

    // Add headers
    sheet.columns = [
      { header: 'Role', key: 'role', width: 20 },
      { header: 'Demand (Hours)', key: 'demand', width: 20 },
      { header: 'Capacity (Hours)', key: 'capacity', width: 20 },
      { header: 'Gap (Hours)', key: 'gap', width: 20 },
      { header: 'Status', key: 'status', width: 15 }
    ];

    // Style header
    sheet.getRow(1).font = { bold: true };
    sheet.getRow(1).fill = {
      type: 'pattern',
      pattern: 'solid',
      fgColor: { argb: 'FFE6E6FA' }
    };

    // Add data rows
<<<<<<< HEAD
    data.gapsByRole?.forEach((gap) => {
=======
    data.gapsByRole?.forEach((gap: RoleGapData) => {
>>>>>>> b72871b4
      sheet.addRow({
        role: gap.roleName,
        demand: gap.demand,
        capacity: gap.capacity,
        gap: gap.gap,
        status: gap.gap < 0 ? 'Gap' : 'Sufficient'
      });
    });
  }
<<<<<<< HEAD

  private generateCapacityCSV(data: CapacityReportData): string {
    const headers: CSVCell[] = ['Role', 'Total Capacity (Hours)', 'Utilized (Hours)', 'Available (Hours)', 'Utilization %'];
    const rows: CSVCell[][] = data.byRole?.map((role) => [
=======
  
  private generateCapacityCSV(data: CapacityReportData): string {
    const headers = ['Role', 'Total Capacity (Hours)', 'Utilized (Hours)', 'Available (Hours)', 'Utilization %'];
    const rows = data.byRole?.map((role: RoleCapacityData) => [
>>>>>>> b72871b4
      role.role,
      role.capacity,
      role.utilized,
      role.capacity - role.utilized,
      Math.round((role.utilized / role.capacity) * 100)
    ]) || [];

    return this.arrayToCSV([headers, ...rows]);
  }

  private generateUtilizationCSV(data: UtilizationReportData): string {
<<<<<<< HEAD
    const headers: CSVCell[] = ['Name', 'Role', 'Utilization %', 'Status'];
    const rows: CSVCell[][] = data.peopleUtilization?.map((person) => [
=======
    const headers = ['Name', 'Role', 'Utilization %', 'Status'];
    const rows = data.peopleUtilization?.map((person: PersonUtilizationData) => [
>>>>>>> b72871b4
      person.name,
      person.role,
      person.utilization,
      person.utilization > 100 ? 'Over-allocated' :
      person.utilization < 70 ? 'Under-utilized' : 'Optimal'
    ]) || [];

    return this.arrayToCSV([headers, ...rows]);
  }

  private generateDemandCSV(data: DemandReportData): string {
<<<<<<< HEAD
    const headers: CSVCell[] = ['Project Type', 'Demand (Hours)'];
    const rows: CSVCell[][] = data.byProjectType?.map((type) => [
=======
    const headers = ['Project Type', 'Demand (Hours)'];
    const rows = data.byProjectType?.map((type: ProjectTypeDemandData) => [
>>>>>>> b72871b4
      type.type,
      type.demand
    ]) || [];

    return this.arrayToCSV([headers, ...rows]);
  }

  private generateGapsCSV(data: GapsReportData): string {
<<<<<<< HEAD
    const headers: CSVCell[] = ['Role', 'Demand (Hours)', 'Capacity (Hours)', 'Gap (Hours)', 'Status'];
    const rows: CSVCell[][] = data.gapsByRole?.map((gap) => [
=======
    const headers = ['Role', 'Demand (Hours)', 'Capacity (Hours)', 'Gap (Hours)', 'Status'];
    const rows = data.gapsByRole?.map((gap: RoleGapData) => [
>>>>>>> b72871b4
      gap.roleName,
      gap.demand,
      gap.capacity,
      gap.gap,
      gap.gap < 0 ? 'Gap' : 'Sufficient'
    ]) || [];

    return this.arrayToCSV([headers, ...rows]);
  }

<<<<<<< HEAD
  private arrayToCSV(data: CSVCell[][]): string {
=======
  private arrayToCSV(data: CsvCellValue[][]): string {
>>>>>>> b72871b4
    return data.map(row =>
      row.map(cell =>
        typeof cell === 'string' && cell.includes(',') ? `"${cell}"` : cell
      ).join(',')
    ).join('\n');
  }
<<<<<<< HEAD

=======
  
>>>>>>> b72871b4
  private generateCapacityHTML(data: CapacityReportData): string {
    return `
      <!DOCTYPE html>
      <html>
      <head>
        <title>Capacity Report</title>
        <style>
          body { font-family: Arial, sans-serif; margin: 20px; }
          h1 { color: #333; }
          table { border-collapse: collapse; width: 100%; margin-top: 20px; }
          th, td { border: 1px solid #ddd; padding: 8px; text-align: left; }
          th { background-color: #f2f2f2; }
          .summary { display: flex; gap: 20px; margin-bottom: 20px; }
          .summary-card { border: 1px solid #ddd; padding: 15px; border-radius: 5px; }
        </style>
      </head>
      <body>
        <h1>Capacity Report</h1>
        <div class="summary">
          <div class="summary-card">
            <h3>Total Capacity</h3>
            <p>${data.totalCapacity || 0} hours</p>
          </div>
          <div class="summary-card">
            <h3>Utilized</h3>
            <p>${data.utilizedCapacity || 0} hours</p>
          </div>
          <div class="summary-card">
            <h3>Available</h3>
            <p>${data.availableCapacity || 0} hours</p>
          </div>
        </div>
        <table>
          <thead>
            <tr>
              <th>Role</th>
              <th>Total Capacity</th>
              <th>Utilized</th>
              <th>Available</th>
              <th>Utilization %</th>
            </tr>
          </thead>
          <tbody>
<<<<<<< HEAD
            ${data.byRole?.map((role) => `
=======
            ${data.byRole?.map((role: RoleCapacityData) => `
>>>>>>> b72871b4
              <tr>
                <td>${role.role}</td>
                <td>${role.capacity} hours</td>
                <td>${role.utilized} hours</td>
                <td>${role.capacity - role.utilized} hours</td>
                <td>${Math.round((role.utilized / role.capacity) * 100)}%</td>
              </tr>
            `).join('') || ''}
          </tbody>
        </table>
      </body>
      </html>
    `;
  }
<<<<<<< HEAD

=======
  
>>>>>>> b72871b4
  private generateUtilizationHTML(data: UtilizationReportData): string {
    return `
      <!DOCTYPE html>
      <html>
      <head>
        <title>Utilization Report</title>
        <style>
          body { font-family: Arial, sans-serif; margin: 20px; }
          h1 { color: #333; }
          table { border-collapse: collapse; width: 100%; margin-top: 20px; }
          th, td { border: 1px solid #ddd; padding: 8px; text-align: left; }
          th { background-color: #f2f2f2; }
          .over-allocated { background-color: #ffebee; }
          .under-utilized { background-color: #fff3e0; }
          .optimal { background-color: #e8f5e8; }
        </style>
      </head>
      <body>
        <h1>Utilization Report</h1>
        <table>
          <thead>
            <tr>
              <th>Name</th>
              <th>Role</th>
              <th>Utilization %</th>
              <th>Status</th>
            </tr>
          </thead>
          <tbody>
<<<<<<< HEAD
            ${data.peopleUtilization?.map((person) => {
=======
            ${data.peopleUtilization?.map((person: PersonUtilizationData) => {
>>>>>>> b72871b4
              const status = person.utilization > 100 ? 'Over-allocated' :
                           person.utilization < 70 ? 'Under-utilized' : 'Optimal';
              const rowClass = person.utilization > 100 ? 'over-allocated' :
                              person.utilization < 70 ? 'under-utilized' : 'optimal';
              return `
                <tr class="${rowClass}">
                  <td>${person.name}</td>
                  <td>${person.role}</td>
                  <td>${person.utilization}%</td>
                  <td>${status}</td>
                </tr>
              `;
            }).join('') || ''}
          </tbody>
        </table>
      </body>
      </html>
    `;
  }
<<<<<<< HEAD

=======
  
>>>>>>> b72871b4
  private generateDemandHTML(data: DemandReportData): string {
    return `
      <!DOCTYPE html>
      <html>
      <head>
        <title>Demand Report</title>
        <style>
          body { font-family: Arial, sans-serif; margin: 20px; }
          h1 { color: #333; }
          table { border-collapse: collapse; width: 100%; margin-top: 20px; }
          th, td { border: 1px solid #ddd; padding: 8px; text-align: left; }
          th { background-color: #f2f2f2; }
        </style>
      </head>
      <body>
        <h1>Demand Report</h1>
        <table>
          <thead>
            <tr>
              <th>Project Type</th>
              <th>Demand (Hours)</th>
            </tr>
          </thead>
          <tbody>
<<<<<<< HEAD
            ${data.byProjectType?.map((type) => `
=======
            ${data.byProjectType?.map((type: ProjectTypeDemandData) => `
>>>>>>> b72871b4
              <tr>
                <td>${type.type}</td>
                <td>${type.demand} hours</td>
              </tr>
            `).join('') || ''}
          </tbody>
        </table>
      </body>
      </html>
    `;
  }
<<<<<<< HEAD

=======
  
>>>>>>> b72871b4
  private generateGapsHTML(data: GapsReportData): string {
    return `
      <!DOCTYPE html>
      <html>
      <head>
        <title>Capacity Gaps Report</title>
        <style>
          body { font-family: Arial, sans-serif; margin: 20px; }
          h1 { color: #333; }
          table { border-collapse: collapse; width: 100%; margin-top: 20px; }
          th, td { border: 1px solid #ddd; padding: 8px; text-align: left; }
          th { background-color: #f2f2f2; }
          .gap { background-color: #ffebee; }
          .sufficient { background-color: #e8f5e8; }
        </style>
      </head>
      <body>
        <h1>Capacity Gaps Report</h1>
        <table>
          <thead>
            <tr>
              <th>Role</th>
              <th>Demand (Hours)</th>
              <th>Capacity (Hours)</th>
              <th>Gap (Hours)</th>
              <th>Status</th>
            </tr>
          </thead>
          <tbody>
<<<<<<< HEAD
            ${data.gapsByRole?.map((gap) => {
=======
            ${data.gapsByRole?.map((gap: RoleGapData) => {
>>>>>>> b72871b4
              const rowClass = gap.gap < 0 ? 'gap' : 'sufficient';
              return `
                <tr class="${rowClass}">
                  <td>${gap.roleName}</td>
                  <td>${gap.demand} hours</td>
                  <td>${gap.capacity} hours</td>
                  <td>${gap.gap} hours</td>
                  <td>${gap.gap < 0 ? 'Gap' : 'Sufficient'}</td>
                </tr>
              `;
            }).join('') || ''}
          </tbody>
        </table>
      </body>
      </html>
    `;
  }
<<<<<<< HEAD

  private async getCapacityData(filters: ReportFilters): Promise<CapacityReportData> {
    // Use the same logic as ReportingController.getCapacityReport
    const { startDate: _startDate, endDate: _endDate } = filters;

    // Get capacity gaps
    const capacityGaps = await this.db('capacity_gaps_view').select('*') as CapacityGapRecord[];

    // Get person utilization
    const personUtilization = await this.db('person_utilization_view').select('*') as PersonUtilizationRecord[];

    // Transform capacity gaps to role-based data
    const byRole: RoleCapacityData[] = capacityGaps.map(gap => ({
=======
  
  private async getCapacityData(filters: ReportFilters): Promise<CapacityReportData> {
    // Use the same logic as ReportingController.getCapacityReport
    // eslint-disable-next-line @typescript-eslint/no-unused-vars
    const { startDate, endDate } = filters;

    // Get capacity gaps
    const capacityGaps = await this.db('capacity_gaps_view').select('*') as CapacityGapRow[];

    // Get person utilization
    const personUtilization = await this.db('person_utilization_view').select('*') as PersonUtilizationRow[];

    // Transform capacity gaps to role-based data
    const byRole: RoleCapacityData[] = capacityGaps.map((gap: CapacityGapRow) => ({
>>>>>>> b72871b4
      role: gap.role_name,
      capacity: Math.round(gap.total_capacity_fte * 160), // Convert FTE to hours
      utilized: Math.round((gap.total_capacity_fte - Math.abs(gap.gap_fte || 0)) * 160),
      gap_fte: gap.gap_fte
    }));

    // Calculate totals
    const totalCapacity = byRole.reduce((sum, r) => sum + r.capacity, 0);
    const utilizedCapacity = byRole.reduce((sum, r) => sum + r.utilized, 0);

    return {
      totalCapacity,
      utilizedCapacity,
      availableCapacity: totalCapacity - utilizedCapacity,
      byRole,
      capacityGaps,
      personUtilization
    };
  }
<<<<<<< HEAD

=======
  
>>>>>>> b72871b4
  private async getUtilizationData(filters: ReportFilters): Promise<UtilizationReportData> {
    // Use the same logic as ReportingController.getCapacityReport
    const capacityReport = await this.getCapacityData(filters);

    // Transform person utilization data
<<<<<<< HEAD
    const peopleUtilization: PersonUtilizationData[] = capacityReport.personUtilization.map(person => ({
=======
    const peopleUtilization: PersonUtilizationData[] = capacityReport.personUtilization.map((person: PersonUtilizationRow) => ({
>>>>>>> b72871b4
      id: person.person_id,
      name: person.person_name,
      role: person.primary_role || '',
      utilization: Math.round(person.total_allocation || 0)
    }));

    return {
      peopleUtilization,
      averageUtilization: Math.round(
        peopleUtilization.reduce((sum, p) => sum + p.utilization, 0) /
        (peopleUtilization.length || 1)
      )
    };
  }
<<<<<<< HEAD

=======
  
>>>>>>> b72871b4
  private async getDemandData(filters: ReportFilters): Promise<DemandReportData> {
    // Use the same logic as DemandController.getDemandSummary
    const { startDate, endDate, projectTypeId, locationId } = filters;

    // Build base query
    let query = this.db('project_demands_view')
      .join('projects', 'project_demands_view.project_id', 'projects.id')
      .join('roles', 'project_demands_view.role_id', 'roles.id')
      .where('projects.include_in_demand', true);

    // Apply filters
    if (startDate) {
      query = query.where('project_demands_view.end_date', '>=', startDate);
    }
    if (endDate) {
      query = query.where('project_demands_view.start_date', '<=', endDate);
    }
    if (locationId) {
      query = query.where('projects.location_id', locationId);
    }
    if (projectTypeId) {
      query = query.where('projects.project_type_id', projectTypeId);
    }

    // Get demands
    const demands = await query.select(
      'project_demands_view.*',
      'projects.name as project_name',
      'projects.priority as project_priority',
      'roles.name as role_name'
<<<<<<< HEAD
    ) as DemandRecord[];

    // Calculate summary by role (used as project type in export)
    const roleMap = new Map<string, {
      role_id: string;
      role_name: string;
      total_hours: number;
      total_fte: number;
      project_count: Set<string>;
      demands: DemandRecord[];
    }>();

    demands.forEach(demand => {
=======
    ) as DemandRow[];

    // Calculate summary by role (used as project type in export)
    const roleMap = new Map<string, RoleDemandAggregation>();
    demands.forEach((demand: DemandRow) => {
>>>>>>> b72871b4
      if (!roleMap.has(demand.role_id)) {
        roleMap.set(demand.role_id, {
          role_id: demand.role_id,
          role_name: demand.role_name || '',
          total_hours: 0,
          total_fte: 0,
          project_count: new Set<string>(),
          demands: []
        });
      }

      const role = roleMap.get(demand.role_id)!;
      role.total_hours += demand.demand_hours;
      role.total_fte += this.calculateFte(demand.demand_hours, demand.start_date, demand.end_date);
      role.project_count.add(demand.project_id);
      role.demands.push(demand);
    });

<<<<<<< HEAD
    const byProjectType: ProjectTypeDemandData[] = Array.from(roleMap.values()).map(role => ({
=======
    const byProjectType: ProjectTypeDemandData[] = Array.from(roleMap.values()).map((role: RoleDemandAggregation) => ({
>>>>>>> b72871b4
      type: role.role_name,
      demand: role.total_hours
    }));

    return {
      totalDemand: demands.reduce((sum: number, d: DemandRow) => sum + d.demand_hours, 0),
      byProjectType
    };
  }
<<<<<<< HEAD

  private async getGapsData(_filters: ReportFilters): Promise<GapsReportData> {
    // Use the same logic as DemandController.getDemandGaps - calculate gaps based on demand vs capacity
    const gapsData = await this.db('capacity_gaps_view').select('*') as CapacityGapRecord[];
=======
  
  private async getGapsData(filters: ReportFilters): Promise<GapsReportData> {
    // eslint-disable-next-line @typescript-eslint/no-unused-vars
    const _filters = filters; // Preserved for future filter implementation

    // Use the same logic as DemandController.getDemandGaps - calculate gaps based on demand vs capacity
    const gapsData = await this.db('capacity_gaps_view').select('*') as CapacityGapRow[];
>>>>>>> b72871b4

    // Filter for actual gaps where demand exceeds capacity
    const gaps: CapacityGapRow[] = gapsData.map((role: CapacityGapRow) => {
      const gapFte = role.total_demand_fte - role.total_capacity_fte;
      return {
        ...role,
        gap_fte: gapFte
      };
<<<<<<< HEAD
    }).filter(role => role.gap_fte > 0); // Only include roles with actual gaps
=======
    }).filter((role: CapacityGapRow) => (role.gap_fte || 0) > 0); // Only include roles with actual gaps
>>>>>>> b72871b4

    // Get detailed demand vs capacity for each gap
    const detailedGaps: ExtendedGapRow[] = await Promise.all(gaps.map(async (gap: CapacityGapRow): Promise<ExtendedGapRow> => {
      // Get current demand
      const currentDemand = await this.db('project_demands_view')
        .join('projects', 'project_demands_view.project_id', 'projects.id')
        .where('project_demands_view.role_id', gap.role_id)
        .where('project_demands_view.start_date', '<=', new Date())
        .where('project_demands_view.end_date', '>=', new Date())
        .where('projects.include_in_demand', true)
        .select(
          'projects.id as project_id',
          'projects.name as project_name',
          'projects.priority',
          'project_demands_view.demand_hours'
<<<<<<< HEAD
        );
=======
        ) as CurrentDemandRow[];
>>>>>>> b72871b4

      return {
        ...gap,
        current_demands: currentDemand,
        gap_details: {
          capacity_fte: gap.total_capacity_fte,
          demand_fte: gap.total_demand_fte,
          shortage_fte: gap.gap_fte || 0,
          shortage_percentage: Math.abs(((gap.gap_fte || 0) / gap.total_capacity_fte) * 100)
        }
      };
    }));

    // Sort by shortage
<<<<<<< HEAD
    detailedGaps.sort((a, b) => a.gap_fte - b.gap_fte);

    const gapsByRole: RoleGapData[] = detailedGaps.map(gap => ({
=======
    detailedGaps.sort((a: ExtendedGapRow, b: ExtendedGapRow) => (a.gap_fte || 0) - (b.gap_fte || 0));

    const gapsByRole: RoleGapData[] = detailedGaps.map((gap: ExtendedGapRow) => ({
>>>>>>> b72871b4
      roleId: gap.role_id,
      roleName: gap.role_name,
      demand: Math.round(gap.total_demand_fte * 160), // Convert FTE to hours
      capacity: Math.round(gap.total_capacity_fte * 160),
      gap: Math.round((gap.gap_fte || 0) * 160)
    }));

    return {
      totalGap: detailedGaps.reduce((sum: number, g: ExtendedGapRow) => sum + Math.abs(g.gap_fte || 0), 0) * 160,
      gapsByRole
    };
  }

  private calculateFte(hours: number, startDate: string, endDate: string): number {
    const start = new Date(startDate);
    const end = new Date(endDate);
    const daysInPeriod = (end.getTime() - start.getTime()) / (1000 * 60 * 60 * 24) + 1;
    const workingDaysInPeriod = Math.ceil(daysInPeriod * (5/7)); // Approximate working days
    const hoursPerDay = 8;
    const totalWorkingHours = workingDaysInPeriod * hoursPerDay;

    return totalWorkingHours > 0 ? hours / totalWorkingHours : 0;
  }
}<|MERGE_RESOLUTION|>--- conflicted
+++ resolved
@@ -3,9 +3,6 @@
 import { ServiceContainer } from '../../services/ServiceContainer.js';
 import ExcelJS from 'exceljs';
 
-<<<<<<< HEAD
-// Report filter interface
-=======
 // ============================================================================
 // Export Data Types
 // ============================================================================
@@ -13,51 +10,27 @@
 /**
  * Filter parameters for report generation
  */
->>>>>>> b72871b4
 interface ReportFilters {
   startDate?: string;
   endDate?: string;
   projectTypeId?: string;
   locationId?: string;
-<<<<<<< HEAD
-}
-
-// Role capacity data
-=======
   roleId?: string;
 }
 
 /**
  * Role capacity data for reports
  */
->>>>>>> b72871b4
 interface RoleCapacityData {
   role: string;
   capacity: number;
   utilized: number;
-<<<<<<< HEAD
-  gap_fte: number;
-}
-
-// Capacity report data
-interface CapacityReportData {
-  totalCapacity: number;
-  utilizedCapacity: number;
-  availableCapacity: number;
-  byRole: RoleCapacityData[];
-  capacityGaps: CapacityGapRecord[];
-  personUtilization: PersonUtilizationRecord[];
-}
-
-// Person utilization data
-=======
   gap_fte?: number;
 }
 
 /**
  * Person utilization data for reports
  */
->>>>>>> b72871b4
 interface PersonUtilizationData {
   id: string;
   name: string;
@@ -65,37 +38,17 @@
   utilization: number;
 }
 
-<<<<<<< HEAD
-// Utilization report data
-interface UtilizationReportData {
-  peopleUtilization: PersonUtilizationData[];
-  averageUtilization: number;
-}
-
-// Project type demand data
-=======
 /**
  * Project type demand data for reports
  */
->>>>>>> b72871b4
 interface ProjectTypeDemandData {
   type: string;
   demand: number;
 }
 
-<<<<<<< HEAD
-// Demand report data
-interface DemandReportData {
-  totalDemand: number;
-  byProjectType: ProjectTypeDemandData[];
-}
-
-// Role gap data
-=======
 /**
  * Role gap data for reports
  */
->>>>>>> b72871b4
 interface RoleGapData {
   roleId: string;
   roleName: string;
@@ -104,9 +57,6 @@
   gap: number;
 }
 
-<<<<<<< HEAD
-// Gaps report data
-=======
 /**
  * Capacity report data structure
  */
@@ -138,50 +88,19 @@
 /**
  * Gaps report data structure
  */
->>>>>>> b72871b4
 interface GapsReportData {
   totalGap: number;
   gapsByRole: RoleGapData[];
 }
 
-<<<<<<< HEAD
-// Database record types
-interface CapacityGapRecord {
-=======
 /**
  * Database row type for capacity gaps view
  */
 interface CapacityGapRow {
->>>>>>> b72871b4
   role_id: string;
   role_name: string;
   total_capacity_fte: number;
   total_demand_fte: number;
-<<<<<<< HEAD
-  gap_fte: number;
-}
-
-interface PersonUtilizationRecord {
-  person_id: string;
-  person_name: string;
-  primary_role: string;
-  total_allocation: number;
-}
-
-interface DemandRecord {
-  role_id: string;
-  role_name: string;
-  project_id: string;
-  project_name: string;
-  project_priority: number;
-  demand_hours: number;
-  start_date: string;
-  end_date: string;
-}
-
-// CSV cell type
-type CSVCell = string | number | boolean | null | undefined;
-=======
   gap_fte?: number;
 }
 
@@ -248,7 +167,6 @@
   priority: number;
   demand_hours: number;
 }
->>>>>>> b72871b4
 
 export class ExportController extends BaseController {
   constructor(container?: ServiceContainer) {
@@ -432,13 +350,8 @@
       this.handleError(error, res, 'PDF export failed');
     }
   }
-<<<<<<< HEAD
-
-  private async generateCapacityExcel(workbook: ExcelJS.Workbook, filters: ReportFilters) {
-=======
-  
+
   private async generateCapacityExcel(workbook: ExcelJS.Workbook, filters: ReportFilters): Promise<void> {
->>>>>>> b72871b4
     const data = await this.getCapacityData(filters);
     const sheet = workbook.addWorksheet('Capacity Report');
 
@@ -460,11 +373,7 @@
     };
 
     // Add data rows
-<<<<<<< HEAD
-    data.byRole?.forEach((role) => {
-=======
     data.byRole?.forEach((role: RoleCapacityData) => {
->>>>>>> b72871b4
       sheet.addRow({
         role: role.role,
         capacity: role.capacity,
@@ -474,13 +383,8 @@
       });
     });
   }
-<<<<<<< HEAD
-
-  private async generateUtilizationExcel(workbook: ExcelJS.Workbook, filters: ReportFilters) {
-=======
-  
+
   private async generateUtilizationExcel(workbook: ExcelJS.Workbook, filters: ReportFilters): Promise<void> {
->>>>>>> b72871b4
     const data = await this.getUtilizationData(filters);
     const sheet = workbook.addWorksheet('Utilization Report');
 
@@ -501,11 +405,7 @@
     };
 
     // Add data rows
-<<<<<<< HEAD
-    data.peopleUtilization?.forEach((person) => {
-=======
     data.peopleUtilization?.forEach((person: PersonUtilizationData) => {
->>>>>>> b72871b4
       sheet.addRow({
         name: person.name,
         role: person.role,
@@ -515,13 +415,8 @@
       });
     });
   }
-<<<<<<< HEAD
-
-  private async generateDemandExcel(workbook: ExcelJS.Workbook, filters: ReportFilters) {
-=======
-  
+
   private async generateDemandExcel(workbook: ExcelJS.Workbook, filters: ReportFilters): Promise<void> {
->>>>>>> b72871b4
     const data = await this.getDemandData(filters);
     const sheet = workbook.addWorksheet('Demand Report');
 
@@ -540,24 +435,15 @@
     };
 
     // Add data rows
-<<<<<<< HEAD
-    data.byProjectType?.forEach((type) => {
-=======
     data.byProjectType?.forEach((type: ProjectTypeDemandData) => {
->>>>>>> b72871b4
       sheet.addRow({
         type: type.type,
         demand: type.demand
       });
     });
   }
-<<<<<<< HEAD
-
-  private async generateGapsExcel(workbook: ExcelJS.Workbook, filters: ReportFilters) {
-=======
-  
+
   private async generateGapsExcel(workbook: ExcelJS.Workbook, filters: ReportFilters): Promise<void> {
->>>>>>> b72871b4
     const data = await this.getGapsData(filters);
     const sheet = workbook.addWorksheet('Capacity Gaps');
 
@@ -579,11 +465,7 @@
     };
 
     // Add data rows
-<<<<<<< HEAD
-    data.gapsByRole?.forEach((gap) => {
-=======
     data.gapsByRole?.forEach((gap: RoleGapData) => {
->>>>>>> b72871b4
       sheet.addRow({
         role: gap.roleName,
         demand: gap.demand,
@@ -593,17 +475,10 @@
       });
     });
   }
-<<<<<<< HEAD
-
-  private generateCapacityCSV(data: CapacityReportData): string {
-    const headers: CSVCell[] = ['Role', 'Total Capacity (Hours)', 'Utilized (Hours)', 'Available (Hours)', 'Utilization %'];
-    const rows: CSVCell[][] = data.byRole?.map((role) => [
-=======
-  
+
   private generateCapacityCSV(data: CapacityReportData): string {
     const headers = ['Role', 'Total Capacity (Hours)', 'Utilized (Hours)', 'Available (Hours)', 'Utilization %'];
     const rows = data.byRole?.map((role: RoleCapacityData) => [
->>>>>>> b72871b4
       role.role,
       role.capacity,
       role.utilized,
@@ -615,13 +490,8 @@
   }
 
   private generateUtilizationCSV(data: UtilizationReportData): string {
-<<<<<<< HEAD
-    const headers: CSVCell[] = ['Name', 'Role', 'Utilization %', 'Status'];
-    const rows: CSVCell[][] = data.peopleUtilization?.map((person) => [
-=======
     const headers = ['Name', 'Role', 'Utilization %', 'Status'];
     const rows = data.peopleUtilization?.map((person: PersonUtilizationData) => [
->>>>>>> b72871b4
       person.name,
       person.role,
       person.utilization,
@@ -633,13 +503,8 @@
   }
 
   private generateDemandCSV(data: DemandReportData): string {
-<<<<<<< HEAD
-    const headers: CSVCell[] = ['Project Type', 'Demand (Hours)'];
-    const rows: CSVCell[][] = data.byProjectType?.map((type) => [
-=======
     const headers = ['Project Type', 'Demand (Hours)'];
     const rows = data.byProjectType?.map((type: ProjectTypeDemandData) => [
->>>>>>> b72871b4
       type.type,
       type.demand
     ]) || [];
@@ -648,13 +513,8 @@
   }
 
   private generateGapsCSV(data: GapsReportData): string {
-<<<<<<< HEAD
-    const headers: CSVCell[] = ['Role', 'Demand (Hours)', 'Capacity (Hours)', 'Gap (Hours)', 'Status'];
-    const rows: CSVCell[][] = data.gapsByRole?.map((gap) => [
-=======
     const headers = ['Role', 'Demand (Hours)', 'Capacity (Hours)', 'Gap (Hours)', 'Status'];
     const rows = data.gapsByRole?.map((gap: RoleGapData) => [
->>>>>>> b72871b4
       gap.roleName,
       gap.demand,
       gap.capacity,
@@ -665,22 +525,14 @@
     return this.arrayToCSV([headers, ...rows]);
   }
 
-<<<<<<< HEAD
-  private arrayToCSV(data: CSVCell[][]): string {
-=======
   private arrayToCSV(data: CsvCellValue[][]): string {
->>>>>>> b72871b4
     return data.map(row =>
       row.map(cell =>
         typeof cell === 'string' && cell.includes(',') ? `"${cell}"` : cell
       ).join(',')
     ).join('\n');
   }
-<<<<<<< HEAD
-
-=======
-  
->>>>>>> b72871b4
+
   private generateCapacityHTML(data: CapacityReportData): string {
     return `
       <!DOCTYPE html>
@@ -724,11 +576,7 @@
             </tr>
           </thead>
           <tbody>
-<<<<<<< HEAD
-            ${data.byRole?.map((role) => `
-=======
             ${data.byRole?.map((role: RoleCapacityData) => `
->>>>>>> b72871b4
               <tr>
                 <td>${role.role}</td>
                 <td>${role.capacity} hours</td>
@@ -743,11 +591,7 @@
       </html>
     `;
   }
-<<<<<<< HEAD
-
-=======
-  
->>>>>>> b72871b4
+
   private generateUtilizationHTML(data: UtilizationReportData): string {
     return `
       <!DOCTYPE html>
@@ -777,11 +621,7 @@
             </tr>
           </thead>
           <tbody>
-<<<<<<< HEAD
-            ${data.peopleUtilization?.map((person) => {
-=======
             ${data.peopleUtilization?.map((person: PersonUtilizationData) => {
->>>>>>> b72871b4
               const status = person.utilization > 100 ? 'Over-allocated' :
                            person.utilization < 70 ? 'Under-utilized' : 'Optimal';
               const rowClass = person.utilization > 100 ? 'over-allocated' :
@@ -801,11 +641,7 @@
       </html>
     `;
   }
-<<<<<<< HEAD
-
-=======
-  
->>>>>>> b72871b4
+
   private generateDemandHTML(data: DemandReportData): string {
     return `
       <!DOCTYPE html>
@@ -830,11 +666,7 @@
             </tr>
           </thead>
           <tbody>
-<<<<<<< HEAD
-            ${data.byProjectType?.map((type) => `
-=======
             ${data.byProjectType?.map((type: ProjectTypeDemandData) => `
->>>>>>> b72871b4
               <tr>
                 <td>${type.type}</td>
                 <td>${type.demand} hours</td>
@@ -846,11 +678,7 @@
       </html>
     `;
   }
-<<<<<<< HEAD
-
-=======
-  
->>>>>>> b72871b4
+
   private generateGapsHTML(data: GapsReportData): string {
     return `
       <!DOCTYPE html>
@@ -880,11 +708,7 @@
             </tr>
           </thead>
           <tbody>
-<<<<<<< HEAD
-            ${data.gapsByRole?.map((gap) => {
-=======
             ${data.gapsByRole?.map((gap: RoleGapData) => {
->>>>>>> b72871b4
               const rowClass = gap.gap < 0 ? 'gap' : 'sufficient';
               return `
                 <tr class="${rowClass}">
@@ -902,22 +726,7 @@
       </html>
     `;
   }
-<<<<<<< HEAD
-
-  private async getCapacityData(filters: ReportFilters): Promise<CapacityReportData> {
-    // Use the same logic as ReportingController.getCapacityReport
-    const { startDate: _startDate, endDate: _endDate } = filters;
-
-    // Get capacity gaps
-    const capacityGaps = await this.db('capacity_gaps_view').select('*') as CapacityGapRecord[];
-
-    // Get person utilization
-    const personUtilization = await this.db('person_utilization_view').select('*') as PersonUtilizationRecord[];
-
-    // Transform capacity gaps to role-based data
-    const byRole: RoleCapacityData[] = capacityGaps.map(gap => ({
-=======
-  
+
   private async getCapacityData(filters: ReportFilters): Promise<CapacityReportData> {
     // Use the same logic as ReportingController.getCapacityReport
     // eslint-disable-next-line @typescript-eslint/no-unused-vars
@@ -931,7 +740,6 @@
 
     // Transform capacity gaps to role-based data
     const byRole: RoleCapacityData[] = capacityGaps.map((gap: CapacityGapRow) => ({
->>>>>>> b72871b4
       role: gap.role_name,
       capacity: Math.round(gap.total_capacity_fte * 160), // Convert FTE to hours
       utilized: Math.round((gap.total_capacity_fte - Math.abs(gap.gap_fte || 0)) * 160),
@@ -951,21 +759,13 @@
       personUtilization
     };
   }
-<<<<<<< HEAD
-
-=======
-  
->>>>>>> b72871b4
+
   private async getUtilizationData(filters: ReportFilters): Promise<UtilizationReportData> {
     // Use the same logic as ReportingController.getCapacityReport
     const capacityReport = await this.getCapacityData(filters);
 
     // Transform person utilization data
-<<<<<<< HEAD
-    const peopleUtilization: PersonUtilizationData[] = capacityReport.personUtilization.map(person => ({
-=======
     const peopleUtilization: PersonUtilizationData[] = capacityReport.personUtilization.map((person: PersonUtilizationRow) => ({
->>>>>>> b72871b4
       id: person.person_id,
       name: person.person_name,
       role: person.primary_role || '',
@@ -980,11 +780,7 @@
       )
     };
   }
-<<<<<<< HEAD
-
-=======
-  
->>>>>>> b72871b4
+
   private async getDemandData(filters: ReportFilters): Promise<DemandReportData> {
     // Use the same logic as DemandController.getDemandSummary
     const { startDate, endDate, projectTypeId, locationId } = filters;
@@ -1015,27 +811,11 @@
       'projects.name as project_name',
       'projects.priority as project_priority',
       'roles.name as role_name'
-<<<<<<< HEAD
-    ) as DemandRecord[];
-
-    // Calculate summary by role (used as project type in export)
-    const roleMap = new Map<string, {
-      role_id: string;
-      role_name: string;
-      total_hours: number;
-      total_fte: number;
-      project_count: Set<string>;
-      demands: DemandRecord[];
-    }>();
-
-    demands.forEach(demand => {
-=======
     ) as DemandRow[];
 
     // Calculate summary by role (used as project type in export)
     const roleMap = new Map<string, RoleDemandAggregation>();
     demands.forEach((demand: DemandRow) => {
->>>>>>> b72871b4
       if (!roleMap.has(demand.role_id)) {
         roleMap.set(demand.role_id, {
           role_id: demand.role_id,
@@ -1054,11 +834,7 @@
       role.demands.push(demand);
     });
 
-<<<<<<< HEAD
-    const byProjectType: ProjectTypeDemandData[] = Array.from(roleMap.values()).map(role => ({
-=======
     const byProjectType: ProjectTypeDemandData[] = Array.from(roleMap.values()).map((role: RoleDemandAggregation) => ({
->>>>>>> b72871b4
       type: role.role_name,
       demand: role.total_hours
     }));
@@ -1068,20 +844,13 @@
       byProjectType
     };
   }
-<<<<<<< HEAD
-
-  private async getGapsData(_filters: ReportFilters): Promise<GapsReportData> {
-    // Use the same logic as DemandController.getDemandGaps - calculate gaps based on demand vs capacity
-    const gapsData = await this.db('capacity_gaps_view').select('*') as CapacityGapRecord[];
-=======
-  
+
   private async getGapsData(filters: ReportFilters): Promise<GapsReportData> {
     // eslint-disable-next-line @typescript-eslint/no-unused-vars
     const _filters = filters; // Preserved for future filter implementation
 
     // Use the same logic as DemandController.getDemandGaps - calculate gaps based on demand vs capacity
     const gapsData = await this.db('capacity_gaps_view').select('*') as CapacityGapRow[];
->>>>>>> b72871b4
 
     // Filter for actual gaps where demand exceeds capacity
     const gaps: CapacityGapRow[] = gapsData.map((role: CapacityGapRow) => {
@@ -1090,11 +859,7 @@
         ...role,
         gap_fte: gapFte
       };
-<<<<<<< HEAD
-    }).filter(role => role.gap_fte > 0); // Only include roles with actual gaps
-=======
     }).filter((role: CapacityGapRow) => (role.gap_fte || 0) > 0); // Only include roles with actual gaps
->>>>>>> b72871b4
 
     // Get detailed demand vs capacity for each gap
     const detailedGaps: ExtendedGapRow[] = await Promise.all(gaps.map(async (gap: CapacityGapRow): Promise<ExtendedGapRow> => {
@@ -1110,11 +875,7 @@
           'projects.name as project_name',
           'projects.priority',
           'project_demands_view.demand_hours'
-<<<<<<< HEAD
-        );
-=======
         ) as CurrentDemandRow[];
->>>>>>> b72871b4
 
       return {
         ...gap,
@@ -1129,15 +890,9 @@
     }));
 
     // Sort by shortage
-<<<<<<< HEAD
-    detailedGaps.sort((a, b) => a.gap_fte - b.gap_fte);
-
-    const gapsByRole: RoleGapData[] = detailedGaps.map(gap => ({
-=======
     detailedGaps.sort((a: ExtendedGapRow, b: ExtendedGapRow) => (a.gap_fte || 0) - (b.gap_fte || 0));
 
     const gapsByRole: RoleGapData[] = detailedGaps.map((gap: ExtendedGapRow) => ({
->>>>>>> b72871b4
       roleId: gap.role_id,
       roleName: gap.role_name,
       demand: Math.round(gap.total_demand_fte * 160), // Convert FTE to hours
